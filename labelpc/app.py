--- conflicted
+++ resolved
@@ -1302,20 +1302,16 @@
             self.labelFile = None
 
         # Load point cloud data and convert to Pixmaps
-<<<<<<< HEAD
-        self.pointcloud = PointCloud(filename, render=False, max_points=500000)
+        max_points, result = QInputDialog.getText(self, "Max Points", "Input the max points")
+        self.scale, result = QInputDialog.getText(self, "Mesh Size", "Input the mesh size")
+        self.thickness, result = QInputDialog.getText(self, "Mesh Size", "Input the mesh size")
+        self.pointcloud = PointCloud(filename, render=False, max_points=max_points)
         self.scale, self.thickness = 0.02, 0.2
         self.voxelgrid = VoxelGrid(self.pointcloud.points[['x', 'y', 'z']].values, (self.scale, self.scale, self.thickness))
         self.offset = self.voxelgrid.min_corner()
         self.imageData = self.make_images_from_voxel_grid()
         self.sourcePath = filename
         self.sliceIdx = 0
-=======
-        points, result = QInputDialog.getText(self, "Max Points", "Input the max points")
-        meshSize, result = QInputDialog.getText(self, "Mesh Size", "Input the mesh size")
-        self.imageData, self.offset, self.scale = LabelFile.load_point_cloud_file(filename, max_points=int(str(points)), mesh=float(str(meshSize)))
-        self.imagePath = filename
->>>>>>> aefba14a
         image = QtGui.QImage.fromData(self.imageData[self.sliceIdx])
 
         if image.isNull():
