# -*- coding: utf-8 -*-

import functools
import os
import os.path as osp
import re
import webbrowser
from tqdm import tqdm, trange

import PIL.Image
from io import BytesIO
import numpy as np

import imgviz
from qtpy import QtCore
from qtpy.QtCore import Qt
from qtpy import QtGui
from qtpy import QtWidgets
from PyQt5.QtWidgets import QInputDialog, QDialog, QLineEdit, QDialogButtonBox, QFormLayout

from labelpc import __appname__
from labelpc import PY2
from labelpc import QT5

from labelpc.dialogs.open_file_dialog import OpenFileDialog

from . import utils
from labelpc.config import get_config
from labelpc.label_file import LabelFile
from labelpc.label_file import LabelFileError
from labelpc.logger import logger
from labelpc.shape import Shape
from labelpc.widgets import Canvas
from labelpc.widgets import ColorDialog
from labelpc.widgets import LabelDialog
from labelpc.widgets import LabelQListWidget
from labelpc.widgets import ToolBar
from labelpc.widgets import UniqueLabelQListWidget
from labelpc.widgets import ZoomWidget

from labelpc.pointcloud.PointCloud import PointCloud
from labelpc.pointcloud.Voxelize import VoxelGrid


# TODO:
#   --- BYU students:
#   Snap to corner
#   Snap to center
#   --- Brady:
#   Create annotations for individual slices ???
#   Detect intersections (rack-rack, rack-wall, rack-noise)
#   Detect rack orientation in annotation
#   --- Austin:
#   //DONE Add distance threshold for snap functions to config file (snapToCenter, snapToCorner, rackSep, rackSplit)
#   Draw crosshairs on beams that span the canvas (toggle on/off)
#   Interpolate beam positions inside wall bounds or canvas bounds
#   Color one side of rectangle a different color based on group ID
#   //DONE Toggle individual annotations on/off (turn off SHOWALL)
#   Create icons for buttons
#   Create shortcuts

LABEL_COLORMAP = imgviz.label_colormap(value=200)


class MainWindow(QtWidgets.QMainWindow):

    FIT_WINDOW, FIT_WIDTH, MANUAL_ZOOM = 0, 1, 2

    def __init__(
        self,
        config=None,
        filename=None,
        output=None,
        output_file=None,
        output_dir=None,
    ):

        if output is not None:
            logger.warning(
                'argument output is deprecated, use output_file instead'
            )
            if output_file is None:
                output_file = output

        # see labelpc/config/default_config.yaml for valid configuration
        if config is None:
            config = get_config()
        self._config = config

        super(MainWindow, self).__init__()
        self.setWindowTitle(__appname__)

        # Whether we need to save or not.
        self.dirty = False

        self._noSelectionSlot = False

        # Main widgets and related state.
        self.labelDialog = LabelDialog(
            parent=self,
            labels=self._config['labels'],
            sort_labels=self._config['sort_labels'],
            show_text_field=self._config['show_label_text_field'],
            completion=self._config['label_completion'],
            fit_to_content=self._config['fit_to_content'],
            flags=self._config['label_flags']
        )

        self.lastOpenDir = None

        self.flag_dock = self.flag_widget = None
        self.flag_dock = QtWidgets.QDockWidget(self.tr('Flags'), self)
        self.flag_dock.setObjectName('Flags')
        self.flag_widget = QtWidgets.QListWidget()
        if config['flags']:
            self.loadFlags({k: False for k in config['flags']})
        self.flag_dock.setWidget(self.flag_widget)
        self.flag_widget.itemChanged.connect(self.setDirty)

        self.labelList = LabelQListWidget()
        self.labelList.itemActivated.connect(self.labelSelectionChanged)
        self.labelList.itemSelectionChanged.connect(self.labelSelectionChanged)
        self.labelList.itemDoubleClicked.connect(self.toggleIndivPolygon)
        # Connect to itemChanged to detect checkbox changes.
        self.labelList.itemChanged.connect(self.labelItemChanged)
        self.labelList.setDragDropMode(
            QtWidgets.QAbstractItemView.InternalMove)
        self.labelList.setParent(self)
        self.shape_dock = QtWidgets.QDockWidget(
            self.tr('Polygon Labels'),
            self
        )
        self.shape_dock.setObjectName('Labels')
        self.shape_dock.setWidget(self.labelList)
        #self.shape_dock.itemChanged.connect(self.toggleIndivPolygon)

        self.uniqLabelList = UniqueLabelQListWidget()
        self.uniqLabelList.itemActivated.connect(self.modeSelectionChanged)
        self.uniqLabelList.itemSelectionChanged.connect(self.modeSelectionChanged)
        self.uniqLabelList.setToolTip(self.tr(
            "Select label to start annotating for it. "
            "Press 'Esc' to deselect."))
        if self._config['labels']:
            for label in self._config['labels']:
                item = self.uniqLabelList.createItemFromLabel(label)
                self.uniqLabelList.addItem(item)
                rgb = self._get_rgb_by_label(label)
                self.uniqLabelList.setItemLabel(item, label, rgb)
        self.label_dock = QtWidgets.QDockWidget(self.tr(u'Label List'), self)
        self.label_dock.setObjectName(u'Label List')
        self.label_dock.setWidget(self.uniqLabelList)

        self.fileSearch = QtWidgets.QLineEdit()
        self.fileSearch.setPlaceholderText(self.tr('Search Filename'))
        self.fileSearch.textChanged.connect(self.fileSearchChanged)
        self.fileListWidget = QtWidgets.QListWidget()
        self.fileListWidget.itemSelectionChanged.connect(
            self.fileSelectionChanged
        )
        fileListLayout = QtWidgets.QVBoxLayout()
        fileListLayout.setContentsMargins(0, 0, 0, 0)
        fileListLayout.setSpacing(0)
        fileListLayout.addWidget(self.fileSearch)
        fileListLayout.addWidget(self.fileListWidget)
        self.file_dock = QtWidgets.QDockWidget(self.tr(u'File List'), self)
        self.file_dock.setObjectName(u'Files')
        fileListWidget = QtWidgets.QWidget()
        fileListWidget.setLayout(fileListLayout)
        self.file_dock.setWidget(fileListWidget)

        self.zoomWidget = ZoomWidget()
        self.colorDialog = ColorDialog(parent=self)

        self.canvas = self.labelList.canvas = Canvas(
            epsilon=self._config['epsilon'],
            double_click=self._config['canvas']['double_click'],
        )
        self.canvas.zoomRequest.connect(self.zoomRequest)

        scrollArea = QtWidgets.QScrollArea()
        scrollArea.setWidget(self.canvas)
        scrollArea.setWidgetResizable(True)
        self.scrollBars = {
            Qt.Vertical: scrollArea.verticalScrollBar(),
            Qt.Horizontal: scrollArea.horizontalScrollBar(),
        }
        self.canvas.scrollRequest.connect(self.scrollRequest)
        self.canvas.nextSliceRequest.connect(self.showNextSlice)
        self.canvas.lastSliceRequest.connect(self.showLastSlice)

        self.canvas.newShape.connect(self.newShape)
        self.canvas.shapeMoved.connect(self.setDirty)
        self.canvas.selectionChanged.connect(self.shapeSelectionChanged)
        self.canvas.drawingPolygon.connect(self.toggleDrawingSensitive)
        self.canvas.breakRack.connect(self.breakRack)

        self.setCentralWidget(scrollArea)

        features = QtWidgets.QDockWidget.DockWidgetFeatures()
        for dock in ['flag_dock', 'label_dock', 'shape_dock', 'file_dock']:
            if self._config[dock]['closable']:
                features = features | QtWidgets.QDockWidget.DockWidgetClosable
            if self._config[dock]['floatable']:
                features = features | QtWidgets.QDockWidget.DockWidgetFloatable
            if self._config[dock]['movable']:
                features = features | QtWidgets.QDockWidget.DockWidgetMovable
            getattr(self, dock).setFeatures(features)
            if self._config[dock]['show'] is False:
                getattr(self, dock).setInvisible(False)

        self.addDockWidget(Qt.RightDockWidgetArea, self.flag_dock)
        self.addDockWidget(Qt.RightDockWidgetArea, self.label_dock)
        self.addDockWidget(Qt.RightDockWidgetArea, self.shape_dock)
        self.addDockWidget(Qt.RightDockWidgetArea, self.file_dock)

        # Actions
        action = functools.partial(utils.newAction, self)
        shortcuts = self._config['shortcuts']
        quit = action(self.tr('&Quit'), self.close, shortcuts['quit'], 'quit',
                      self.tr('Quit application'))
        open_ = action(self.tr('&Open'),
                       self.openPointCloud,
                       shortcuts['open'],
                       'open',
                       self.tr('Open point cloud file'))
        opendir = action(self.tr('&Open Dir'), self.openDirDialog,
                         shortcuts['open_dir'], 'open', self.tr(u'Open Dir'))
        showNextSlice = action(
            self.tr('Next Slice'),
            self.showNextSlice,
            None,
            'next slice',
            self.tr(u'Show next slice of point cloud'),
            enabled=False,
        )
        showLastSlice = action(
            self.tr('Last Slice'),
            self.showLastSlice,
            None,
            'next slice',
            self.tr(u'Show previous slice of point cloud'),
            enabled=False,
        )
        highlight_slice = action(self.tr('Highlight Slice'), self.highlightSlice, shortcuts['highlight_slice'],
                                 'highlight', self.tr('Highlight the currently showing slice of the point cloud'),
                                 
                                 enabled=False)

        check_highlight_slice = action(self.tr('Highlight Slice'), self.checkHighlightSlice, shortcuts['highlight_slice'],
                                 'eye', self.tr('Highlight the currently showing slice of the point cloud'),
                                 checkable=True,
                                 enabled=False)
        
        save = action(self.tr('&Save'),
                      self.saveFile, shortcuts['save'], 'save',
                      self.tr('Save labels to file'), enabled=False)
        saveAs = action(self.tr('&Save As'), self.saveFileAs,
                        shortcuts['save_as'],
                        'save-as', self.tr('Save labels to a different file'),
                        enabled=False)

        deleteFile = action(
            self.tr('&Delete File'),
            self.deleteFile,
            shortcuts['delete_file'],
            'delete',
            self.tr('Delete current label file'),
            enabled=False)

        changeOutputDir = action(
            self.tr('&Change Output Dir'),
            slot=self.changeOutputDirDialog,
            shortcut=shortcuts['save_to'],
            icon='open',
            tip=self.tr(u'Change where annotations are loaded/saved')
        )

        saveAuto = action(
            text=self.tr('Save &Automatically'),
            slot=lambda x: self.actions.saveAuto.setChecked(x),
            icon='save',
            tip=self.tr('Save automatically'),
            checkable=True,
            enabled=True,
        )
        saveAuto.setChecked(self._config['auto_save'])

        saveWithImageData = action(
            text='Save With Image Data',
            slot=self.enableSaveImageWithData,
            tip='Save image data in label file',
            checkable=True,
            checked=False,
            #checked=self._config['store_data'],
        )

        close = action('&Close', self.closeFile, shortcuts['close'], 'close',
                       'Close current file')

        render_3d = action('Render points in 3D', self.render3d, None, 'render', 'Render the points in 3D')

        highlight_walls = action('Highlight walls', self.highlightWalls, None, 'highlight', 'Highlight walls')

        view_annotation_3d = action('View Label 3D', self.viewAnnotation3d, None, 'view 3d', 'View annotation 3d')

        update_annotation = action('Update Label', self.updateSelectedLabelWithHighlightedPoints, None, 'update label',
                                   'Update the label based on the points currently highlighted in the 3d viewer')

        break_all_racks = action('Break All Racks', self.breakAllRacks, None, 'break racks near beams',
                                 'Break the racks that are broken up due to proximity to support beams')

        merge_racks = action('Merge Racks', self.unbreakRack, None, 'merge selected racks',
                             'Merge the selected racks into a single rack (undo rack break)')

        rotate_rack = action('Rotate Rack', self.rotateRack, None, 'rotate selected rack',
                             'Change the orientation of the selected rack')

        toggle_keep_prev_mode = action(
            self.tr('Keep Previous Annotation'),
            self.toggleKeepPrevMode,
            shortcuts['toggle_keep_prev_mode'], None,
            self.tr('Toggle "keep pevious annotation" mode'),
            checkable=True)
        toggle_keep_prev_mode.setChecked(self._config['keep_prev'])

        createMode = action(
            self.tr('Create Polygons'),
            lambda: self.toggleDrawMode(False, createMode='polygon'),
            shortcuts['create_polygon'],
            'objects',
            self.tr('Start drawing polygons'),
            enabled=False,
        )
        createRectangleMode = action(
            self.tr('Create Rectangle'),
            lambda: self.toggleDrawMode(False, createMode='rectangle'),
            shortcuts['create_rectangle'],
            'objects',
            self.tr('Start drawing rectangles'),
            enabled=False,
        )
        createCircleMode = action(
            self.tr('Create Circle'),
            lambda: self.toggleDrawMode(False, createMode='circle'),
            shortcuts['create_circle'],
            'objects',
            self.tr('Start drawing circles'),
            enabled=False,
        )
        createLineMode = action(
            self.tr('Create Line'),
            lambda: self.toggleDrawMode(False, createMode='line'),
            shortcuts['create_line'],
            'objects',
            self.tr('Start drawing lines'),
            enabled=False,
        )
        createPointMode = action(
            self.tr('Create Point'),
            lambda: self.toggleDrawMode(False, createMode='point'),
            shortcuts['create_point'],
            'objects',
            self.tr('Start drawing points'),
            enabled=False,
        )
        createBeamMode = action(
            self.tr('Create Beam'),
            lambda: self.toggleDrawMode(False, createMode='beam'),
            shortcuts['create_point'],
            'objects',
            self.tr('Start drawing points'),
            enabled=False,
        )
        createLineStripMode = action(
            self.tr('Create LineStrip'),
            lambda: self.toggleDrawMode(False, createMode='linestrip'),
            shortcuts['create_linestrip'],
            'objects',
            self.tr('Start drawing linestrip. Ctrl+LeftClick ends creation.'),
            enabled=False,
        )
        editMode = action(self.tr('Edit Polygons'), self.setEditMode,
                          shortcuts['edit_polygon'], 'edit',
                          self.tr('Move and edit the selected polygons'),
                          enabled=False)

        delete = action(self.tr('Delete Polygons'), self.deleteSelectedShape,
                        shortcuts['delete_polygon'], 'cancel',
                        self.tr('Delete the selected polygons'), enabled=False)
        
        copy = action(self.tr('Duplicate Polygons'), self.copySelectedShape,
                      shortcuts['duplicate_polygon'], 'copy',
                      self.tr('Create a duplicate of the selected polygons'),
                      enabled=False)
        undoLastPoint = action(self.tr('Undo last point'),
                               self.canvas.undoLastPoint,
                               shortcuts['undo_last_point'], 'undo',
                               self.tr('Undo last drawn point'), enabled=False)
        addPointToEdge = action(
            self.tr('Add Point to Edge'),
            self.canvas.addPointToEdge,
            None,
            'edit',
            self.tr('Add point to the nearest edge'),
            enabled=False,
        )
        removePoint = action(
            text='Remove Selected Point',
            slot=self.canvas.removeSelectedPoint,
            icon='edit',
            tip='Remove selected point from polygon',
            enabled=False,
        )

        undo = action(self.tr('Undo'), self.undoShapeEdit,
                      shortcuts['undo'], 'undo',
                      self.tr('Undo last add and edit of shape'),
                      enabled=False)

        hideAll = action(self.tr('&Hide\nPolygons'),
                         functools.partial(self.togglePolygons, False),
                         icon='eye', tip=self.tr('Hide all polygons'),
                         enabled=False)
        showAll = action(self.tr('&Show\nPolygons'),
                         functools.partial(self.togglePolygons, True),
                         icon='eye', tip=self.tr('Show all polygons'),
                         enabled=False)

        help = action(self.tr('&Tutorial'), self.tutorial, icon='help',
                      tip=self.tr('Show tutorial page'))

        zoom = QtWidgets.QWidgetAction(self)
        zoom.setDefaultWidget(self.zoomWidget)
        self.zoomWidget.setWhatsThis(
            self.tr(
                'Zoom in or out of the image. Also accessible with '
                '{} and {} from the canvas.'
            ).format(
                utils.fmtShortcut(
                    '{},{}'.format(
                        shortcuts['zoom_in'], shortcuts['zoom_out']
                    )
                ),
                utils.fmtShortcut(self.tr("Ctrl+Wheel")),
            )
        )
        self.zoomWidget.setEnabled(False)

        zoomIn = action(self.tr('Zoom &In'),
                        functools.partial(self.addZoom, 1.1),
                        shortcuts['zoom_in'], 'zoom-in',
                        self.tr('Increase zoom level'), enabled=False)
        zoomOut = action(self.tr('&Zoom Out'),
                         functools.partial(self.addZoom, 0.9),
                         shortcuts['zoom_out'], 'zoom-out',
                         self.tr('Decrease zoom level'), enabled=False)
        zoomOrg = action(self.tr('&Original size'),
                         functools.partial(self.setZoom, 100),
                         shortcuts['zoom_to_original'], 'zoom',
                         self.tr('Zoom to original size'), enabled=False)
        fitWindow = action(self.tr('&Fit Window'), self.setFitWindow,
                           shortcuts['fit_window'], 'fit-window',
                           self.tr('Zoom follows window size'), checkable=True,
                           enabled=False)
        fitWidth = action(self.tr('Fit &Width'), self.setFitWidth,
                          shortcuts['fit_width'], 'fit-width',
                          self.tr('Zoom follows window width'),
                          checkable=True, enabled=False)
        # Group zoom controls into a list for easier toggling.
        zoomActions = (self.zoomWidget, zoomIn, zoomOut, zoomOrg,
                       fitWindow, fitWidth)
        self.zoomMode = self.FIT_WINDOW
        fitWindow.setChecked(Qt.Checked)
        self.scalers = {
            self.FIT_WINDOW: self.scaleFitWindow,
            self.FIT_WIDTH: self.scaleFitWidth,
            # Set to one to scale to 100% when loading files.
            self.MANUAL_ZOOM: lambda: 1,
        }

        edit = action(self.tr('&Edit Label'), self.editLabel,
                      shortcuts['edit_label'], 'edit',
                      self.tr('Modify the label of the selected polygon'),
                      enabled=False)

        fill_drawing = action(
            self.tr('Fill Drawing Polygon'),
            self.canvas.setFillDrawing,
            None,
            'color',
            self.tr('Fill polygon while drawing'),
            checkable=True,
            enabled=True,
        )
        fill_drawing.trigger()

        # Label list context menu.
        labelMenu = QtWidgets.QMenu()
        utils.addActions(labelMenu, (edit, delete))
        self.labelList.setContextMenuPolicy(Qt.CustomContextMenu)
        self.labelList.customContextMenuRequested.connect(
            self.popLabelListMenu)

        # Store actions for further handling.
        self.actions = utils.struct(
            saveAuto=saveAuto,
            saveWithImageData=saveWithImageData,
            changeOutputDir=changeOutputDir,
            save=save, saveAs=saveAs, open=open_, close=close,
            deleteFile=deleteFile,
            toggleKeepPrevMode=toggle_keep_prev_mode,
            delete=delete, edit=edit, copy=copy,
            undoLastPoint=undoLastPoint, undo=undo,
            addPointToEdge=addPointToEdge, removePoint=removePoint,
            createMode=createMode, editMode=editMode,
            createRectangleMode=createRectangleMode,
            createCircleMode=createCircleMode,
            createLineMode=createLineMode,
            createPointMode=createPointMode,
            createBeamMode=createBeamMode,
            createLineStripMode=createLineStripMode,
            zoom=zoom, zoomIn=zoomIn, zoomOut=zoomOut, zoomOrg=zoomOrg,
            fitWindow=fitWindow, fitWidth=fitWidth,
            zoomActions=zoomActions,
            showNextSlice=showNextSlice, showLastSlice=showLastSlice,
<<<<<<< HEAD
=======
            highlightSlice=highlight_slice,
            checkHighlightSlice=check_highlight_slice,
            alignRoom=align_room,
>>>>>>> f3e8c66e
            render3d=render_3d,
            highlightWalls=highlight_walls,
            viewAnnotation3d=view_annotation_3d,
            updateAnnotation=update_annotation,
            breakAllRacks=break_all_racks,
            mergeRacks=merge_racks,
            rotateRack=rotate_rack,
            #fileMenuActions=(open_, opendir, save, saveAs, close, quit),
            fileMenuActions=(open_, save, saveAs, close, quit),
            tool=(),
            # XXX: need to add some actions here to activate the shortcut
            editMenu=(
                edit,
                copy,
                delete,
                None,
                undo,
                undoLastPoint,
                None,
                addPointToEdge,
                None,
                toggle_keep_prev_mode,
            ),
            # menu shown at right click
            menu=(
                createMode,
                createRectangleMode,
                createCircleMode,
                createLineMode,
                createPointMode,
                createLineStripMode,
                editMode,
                edit,
                copy,
                delete,
                undo,
                undoLastPoint,
                addPointToEdge,
                removePoint,
            ),
            onLoadActive=(
                close,
                showNextSlice,
                showLastSlice,
                render_3d,
                highlight_walls,
                createMode,
                createRectangleMode,
                createCircleMode,
                createLineMode,
                createPointMode,
                createLineStripMode,
                editMode,
            ),
<<<<<<< HEAD
            onShapesPresent=(saveAs, hideAll, showAll, rotate_rack, merge_racks, break_all_racks, update_annotation),
=======
            onShapesPresent=(saveAs, hideAll, showAll),
            on3dViewerActive=(
                highlight_slice,
                check_highlight_slice,
            ),
>>>>>>> f3e8c66e
        )

        self.canvas.edgeSelected.connect(self.canvasShapeEdgeSelected)
        self.canvas.vertexSelected.connect(self.actions.removePoint.setEnabled)

        self.menus = utils.struct(
            file=self.menu(self.tr('&File')),
            edit=self.menu(self.tr('&Edit')),
            view=self.menu(self.tr('&View')),
            help=self.menu(self.tr('&Help')),
            recentFiles=QtWidgets.QMenu(self.tr('Open &Recent')),
            labelList=labelMenu,
        )

        utils.addActions(
            self.menus.file,
            (
                open_,
                showNextSlice,
                showLastSlice,
                self.menus.recentFiles,
                save,
                saveAs,
                saveAuto,
                changeOutputDir,
                saveWithImageData,
                close,
                deleteFile,
                None,
                quit,
            ),
        )
        utils.addActions(self.menus.help, (help,))
        utils.addActions(
            self.menus.view,
            (
                self.flag_dock.toggleViewAction(),
                self.label_dock.toggleViewAction(),
                self.shape_dock.toggleViewAction(),
                self.file_dock.toggleViewAction(),
                None,
                fill_drawing,
                None,
                hideAll,
                showAll,
                render_3d,
                check_highlight_slice,
                view_annotation_3d,
                None,
                zoomIn,
                zoomOut,
                zoomOrg,
                None,
                fitWindow,
                fitWidth,
                None,
            ),
        )

        self.menus.file.aboutToShow.connect(self.updateFileMenu)

        # Custom context menu for the canvas widget:
        utils.addActions(self.canvas.menus[0], self.actions.menu)
        utils.addActions(
            self.canvas.menus[1],
            (
                action('&Copy here', self.copyShape),
                action('&Move here', self.moveShape),
            ),
        )

        self.tools = self.toolbar('Tools')
        # Menu buttons on Left
        self.actions.tool = (
            open_,
            showNextSlice,
            showLastSlice,
            save,
            deleteFile,
            None,
            createMode,
            editMode,
            copy,
            delete,
            undo,
            None,
            zoomIn,
            zoom,
            zoomOut,
            fitWindow,
            fitWidth,
            render_3d,
            highlight_walls,
            update_annotation,
            break_all_racks,
            merge_racks,
        )

        self.statusBar().showMessage(self.tr('%s started.') % __appname__)
        self.statusBar().show()

        if output_file is not None and self._config['auto_save']:
            logger.warn(
                'If `auto_save` argument is True, `output_file` argument '
                'is ignored and output filename is automatically '
                'set as IMAGE_BASENAME.json.'
            )
        self.output_file = output_file
        self.output_dir = output_dir

        # Application state.
        self.image = QtGui.QImage()
        self.sourcePath = None
        self.recentFiles = []
        self.maxRecent = 7
        self.otherData = None
        self.zoom_level = 100
        self.fit_window = False
        self.max_points = None
        self.scale = None
        self.thickness = None
        self.offset = None
        self.annotationMode = None
        self.imageData = None
        self.sliceIndices = None
        self.pointcloud = PointCloud(render=False)
        self.zoom_values = {}  # key=filename, value=(zoom_mode, zoom_value)
        self.scroll_values = {
            Qt.Horizontal: {},
            Qt.Vertical: {},
        }  # key=filename, value=scroll_value

        if filename is not None and osp.isdir(filename):
            self.importDirImages(filename, load=False)
        else:
            self.filename = filename

        if config['file_search']:
            self.fileSearch.setText(config['file_search'])
            self.fileSearchChanged()

        # XXX: Could be completely declarative.
        # Restore application settings.
        self.settings = QtCore.QSettings('labelpc', 'labelpc')
        # FIXME: QSettings.value can return None on PyQt4
        self.recentFiles = self.settings.value('recentFiles', []) or []
        size = self.settings.value('window/size', QtCore.QSize(600, 500))
        position = self.settings.value('window/position', QtCore.QPoint(0, 0))
        self.resize(size)
        self.move(position)
        # or simply:
        # self.restoreGeometry(settings['window/geometry']
        self.restoreState(
            self.settings.value('window/state', QtCore.QByteArray()))

        # Populate the File menu dynamically.
        self.updateFileMenu()
        # Since loading the file may take some time,
        # make sure it runs in the background.
        if self.filename is not None:
            self.queueEvent(functools.partial(self.loadFile, self.filename))

        # Callbacks:
        self.zoomWidget.valueChanged.connect(self.paintCanvas)

        self.populateModeActions()

        # self.firstStart = True
        # if self.firstStart:
        #    QWhatsThis.enterWhatsThisMode()

    def menu(self, title, actions=None):
        menu = self.menuBar().addMenu(title)
        if actions:
            utils.addActions(menu, actions)
        return menu

    def toolbar(self, title, actions=None):
        toolbar = ToolBar(title)
        toolbar.setObjectName('%sToolBar' % title)
        # toolbar.setOrientation(Qt.Vertical)
        toolbar.setToolButtonStyle(Qt.ToolButtonTextUnderIcon)
        if actions:
            utils.addActions(toolbar, actions)
        self.addToolBar(Qt.LeftToolBarArea, toolbar)
        return toolbar

    # Support Functions

    def noShapes(self):
        return not self.labelList.itemsToShapes

    def populateModeActions(self):
        tool, menu = self.actions.tool, self.actions.menu
        self.tools.clear()
        utils.addActions(self.tools, tool)
        self.canvas.menus[0].clear()
        utils.addActions(self.canvas.menus[0], menu)
        self.menus.edit.clear()
        actions = (
            self.actions.createMode,
            self.actions.createRectangleMode,
            self.actions.createCircleMode,
            self.actions.createLineMode,
            self.actions.createPointMode,
            self.actions.createLineStripMode,
            self.actions.editMode,
        )
        utils.addActions(self.menus.edit, actions + self.actions.editMenu)

    def setDirty(self):
        if self._config['auto_save'] or self.actions.saveAuto.isChecked():
            label_file = osp.splitext(self.sourcePath)[0] + '.json'
            if self.output_dir:
                label_file_without_path = osp.basename(label_file)
                label_file = osp.join(self.output_dir, label_file_without_path)
            self.saveLabels(label_file)
            return
        self.dirty = True
        self.actions.save.setEnabled(True)
        self.actions.undo.setEnabled(self.canvas.isShapeRestorable)
        title = __appname__
        if self.filename is not None:
            title = '{} - {}*'.format(title, self.filename)
        self.setWindowTitle(title)

    def setClean(self):
        self.dirty = False
        self.actions.save.setEnabled(False)
        self.actions.createMode.setEnabled(True)
        self.actions.createRectangleMode.setEnabled(True)
        self.actions.createCircleMode.setEnabled(True)
        self.actions.createLineMode.setEnabled(True)
        self.actions.createPointMode.setEnabled(True)
        self.actions.createLineStripMode.setEnabled(True)
        self.actions.createBeamMode.setEnabled(True)
        title = __appname__
        if self.filename is not None:
            title = '{} - {}'.format(title, self.filename)
        self.setWindowTitle(title)

        if self.hasLabelFile():
            self.actions.deleteFile.setEnabled(True)
        else:
            self.actions.deleteFile.setEnabled(False)

    def toggleActions(self, viewer=None, value=True):
        """Enable/Disable widgets which depend on an opened image."""
        for z in self.actions.zoomActions:
            z.setEnabled(value)
        for action in self.actions.onLoadActive:
            action.setEnabled(value)
        if viewer is not None:
            for action in self.actions.on3dViewerActive:
                action.setEnabled(viewer)
        

    def canvasShapeEdgeSelected(self, selected, shape):
        self.actions.addPointToEdge.setEnabled(
            selected and shape and shape.canAddPoint()
        )

    def queueEvent(self, function):
        QtCore.QTimer.singleShot(0, function)

    def status(self, message, delay=5000):
        self.statusBar().showMessage(message, delay)

    def resetState(self):
        self.image = QtGui.QImage()
        self.labelList.clear()
        self.sliceIdx = 0
        self.filename = None
        self.sourcePath = None
        self.imageData = None
        self.labelFile = None
        self.otherData = None
        self.max_points = None
        self.thickness = None
        self.scale = None
        self.offset = None
        self.annotationMode = None
        self.sliceIndices = None
        self.imageData = None
        self.pointcloud.close_viewer()
        self.pointcloud = PointCloud(render=False)
        self.canvas.resetState()
        self.highlightSliceOnScroll = False

    def currentItem(self):
        items = self.labelList.selectedItems()
        if items:
            return items[0]
        return None

    def addRecentFile(self, filename):
        if filename in self.recentFiles:
            self.recentFiles.remove(filename)
        elif len(self.recentFiles) >= self.maxRecent:
            self.recentFiles.pop()
        self.recentFiles.insert(0, filename)

    # Callbacks

    def undoShapeEdit(self):
        self.canvas.restoreShape()
        self.labelList.clear()
        self.loadShapes(self.canvas.shapes)
        self.actions.undo.setEnabled(self.canvas.isShapeRestorable)

    def tutorial(self):
        url = 'https://github.com/wkentaro/labelme/tree/master/examples/tutorial'  # NOQA
        webbrowser.open(url)

    def toggleDrawingSensitive(self, drawing=True):
        """Toggle drawing sensitive.

        In the middle of drawing, toggling between modes should be disabled.
        """
        self.actions.editMode.setEnabled(not drawing)
        self.actions.undoLastPoint.setEnabled(drawing)
        self.actions.undo.setEnabled(not drawing)
        self.actions.delete.setEnabled(not drawing)

    def toggleDrawMode(self, edit=True, createMode='polygon'):
        self.canvas.setEditing(edit)
        self.canvas.createMode = createMode
<<<<<<< HEAD

        if createMode not in ['polygon', 'rectangle', 'circle', 'line', 'point', 'linestrip']:
            raise ValueError('Unsupported createMode: %s' % createMode)

        self.actions.createMode.setEnabled(createMode != 'polygon')
        self.actions.createRectangleMode.setEnabled(createMode != 'rectangle')
        self.actions.createCircleMode.setEnabled(createMode != 'circle')
        self.actions.createLineMode.setEnabled(createMode != 'line')
        self.actions.createPointMode.setEnabled(createMode != 'point')
        self.actions.createLineStripMode.setEnabled(createMode != 'linestrip')
=======
        if edit:
            self.actions.createMode.setEnabled(True)
            self.actions.createRectangleMode.setEnabled(True)
            self.actions.createCircleMode.setEnabled(True)
            self.actions.createLineMode.setEnabled(True)
            self.actions.createPointMode.setEnabled(True)
            self.actions.createLineStripMode.setEnabled(True)
            self.actions.createBeamMode.setEnabled(True)
        else:
            if createMode == 'polygon':
                self.actions.createMode.setEnabled(False)
                self.actions.createRectangleMode.setEnabled(True)
                self.actions.createCircleMode.setEnabled(True)
                self.actions.createLineMode.setEnabled(True)
                self.actions.createPointMode.setEnabled(True)
                self.actions.createLineStripMode.setEnabled(True)
                self.actions.createBeamMode.setEnabled(True)
            elif createMode == 'rectangle':
                self.actions.createMode.setEnabled(True)
                self.actions.createRectangleMode.setEnabled(False)
                self.actions.createCircleMode.setEnabled(True)
                self.actions.createLineMode.setEnabled(True)
                self.actions.createPointMode.setEnabled(True)
                self.actions.createLineStripMode.setEnabled(True)
                self.actions.createBeamMode.setEnabled(True)
            elif createMode == 'line':
                self.actions.createMode.setEnabled(True)
                self.actions.createRectangleMode.setEnabled(True)
                self.actions.createCircleMode.setEnabled(True)
                self.actions.createLineMode.setEnabled(False)
                self.actions.createPointMode.setEnabled(True)
                self.actions.createLineStripMode.setEnabled(True)
                self.actions.createBeamMode.setEnabled(True)
            elif createMode == 'point':
                self.actions.createMode.setEnabled(True)
                self.actions.createRectangleMode.setEnabled(True)
                self.actions.createCircleMode.setEnabled(True)
                self.actions.createLineMode.setEnabled(True)
                self.actions.createPointMode.setEnabled(False)
                self.actions.createLineStripMode.setEnabled(True)
                self.actions.createBeamMode.setEnabled(True)
            elif createMode == 'beam':
                self.actions.createMode.setEnabled(True)
                self.actions.createRectangleMode.setEnabled(True)
                self.actions.createCircleMode.setEnabled(True)
                self.actions.createLineMode.setEnabled(True)
                self.actions.createPointMode.setEnabled(True)
                self.actions.createLineStripMode.setEnabled(True)
                self.actions.createBeamMode.setEnabled(False)
            elif createMode == "circle":
                self.actions.createMode.setEnabled(True)
                self.actions.createRectangleMode.setEnabled(True)
                self.actions.createCircleMode.setEnabled(False)
                self.actions.createLineMode.setEnabled(True)
                self.actions.createPointMode.setEnabled(True)
                self.actions.createLineStripMode.setEnabled(True)
                self.actions.createBeamMode.setEnabled(True)
            elif createMode == "linestrip":
                self.actions.createMode.setEnabled(True)
                self.actions.createRectangleMode.setEnabled(True)
                self.actions.createCircleMode.setEnabled(True)
                self.actions.createLineMode.setEnabled(True)
                self.actions.createPointMode.setEnabled(True)
                self.actions.createLineStripMode.setEnabled(False)
                self.actions.createBeamMode.setEnabled(True)
            else:
                raise ValueError('Unsupported createMode: %s' % createMode)
>>>>>>> f3e8c66e
        self.actions.editMode.setEnabled(not edit)

    def setEditMode(self):
        self.toggleDrawMode(True)

    def updateFileMenu(self):
        current = self.filename

        def exists(filename):
            return osp.exists(str(filename))

        menu = self.menus.recentFiles
        menu.clear()
        files = [f for f in self.recentFiles if f != current and exists(f)]
        for i, f in enumerate(files):
            icon = utils.newIcon('labels')
            action = QtWidgets.QAction(
                icon, '&%d %s' % (i + 1, QtCore.QFileInfo(f).fileName()), self)
            action.triggered.connect(functools.partial(self.loadRecent, f))
            menu.addAction(action)

    def popLabelListMenu(self, point):
        self.menus.labelList.exec_(self.labelList.mapToGlobal(point))

    def validateLabel(self, label):
        # no validation
        if self._config['validate_label'] is None:
            return True

        for i in range(self.uniqLabelList.count()):
            label_i = self.uniqLabelList.item(i).data(Qt.UserRole)
            if self._config['validate_label'] in ['exact']:
                if label_i == label:
                    return True
        return False

    def editLabel(self, item=False):
        if item and not isinstance(item, QtWidgets.QListWidgetItem):
            raise TypeError('unsupported type of item: {}'.format(type(item)))

        if not self.canvas.editing():
            return
        if not item:
            item = self.currentItem()
        if item is None:
            return
        shape = self.labelList.get_shape_from_item(item)
        if shape is None:
            return
        text, flags, group_id = self.labelDialog.popUp(
            text=shape.label, flags=shape.flags, group_id=shape.group_id,
        )
        if text is None:
            return
        if not self.validateLabel(text):
            self.errorMessage(
                self.tr('Invalid label'),
                self.tr(
                    "Invalid label '{}' with validation type '{}'"
                ).format(text, self._config['validate_label'])
            )
            return
        shape.label = text
        shape.flags = flags
        shape.group_id = group_id
        if shape.group_id is None:
            item.setText(shape.label)
        else:
            item.setText('{} ({})'.format(shape.label, shape.group_id))
        self.setDirty()
        if not self.uniqLabelList.findItemsByLabel(shape.label):
            item = QtWidgets.QListWidgetItem()
            item.setData(role=Qt.UserRole, value=shape.label)
            self.uniqLabelList.addItem(item)

    def modeSelectionChanged(self):
        items = self.uniqLabelList.selectedItems()
        if not items:
            self._config['display_label_popup'] = True
            self.annotationMode = None
            return
        label = items[0].data(Qt.UserRole)
        if label not in ['beam', 'select_rack', 'drive_in_rack', 'extra_deep_rack', 'pole', 'door', 'walls', 'noise']:
            self._config['display_label_popup'] = True
            self.annotationMode = None
            return

        self._config['display_label_popup'] = False
        self.annotationMode = label
        if label == 'pole':
            self.toggleDrawMode(False, createMode='point')
        if label == 'beam':
            self.toggleDrawMode(False, createMode='beam')
        elif 'rack' in label:
            self.toggleDrawMode(False, createMode='rectangle')
        elif label == 'door':
            self.toggleDrawMode(False, createMode='line')
            self._config['display_label_popup'] = True
        elif label in ['walls', 'noise']:
            self.toggleDrawMode(False, createMode='polygon')

    def fileSearchChanged(self):
        self.importDirImages(
            self.lastOpenDir,
            pattern=self.fileSearch.text(),
            load=False,
        )

    def fileSelectionChanged(self):
        items = self.fileListWidget.selectedItems()
        if not items:
            return
        item = items[0]

        if not self.mayContinue():
            return

        currIndex = self.imageList.index(str(item.text()))
        if currIndex < len(self.imageList):
            filename = self.imageList[currIndex]
            if filename:
                self.loadFile(filename)

    # React to canvas signals.
    def shapeSelectionChanged(self, selected_shapes):
        self._noSelectionSlot = True
        for shape in self.canvas.selectedShapes:
            shape.selected = False
        self.labelList.clearSelection()
        self.canvas.selectedShapes = selected_shapes
        for shape in self.canvas.selectedShapes:
            shape.selected = True
            item = self.labelList.get_item_from_shape(shape)
            item.setSelected(True)
            self.labelList.scrollToItem(item)
        self._noSelectionSlot = False
        n_selected = len(selected_shapes)
        self.actions.delete.setEnabled(n_selected)
        self.actions.copy.setEnabled(n_selected)
        self.actions.edit.setEnabled(n_selected == 1)
        if n_selected == 1 and self.pointcloud.viewer_is_ready():
            self.highlightPointsInLabel(self.canvas.selectedShapes[0])

    def addLabel(self, shape):
        if shape.group_id is None:
            text = shape.label
        else:
            text = '{} ({})'.format(shape.label, shape.group_id)
        item = QtWidgets.QListWidgetItem()
        item.setFlags(item.flags() | Qt.ItemIsUserCheckable)
        item.setCheckState(Qt.Checked)
        self.labelList.itemsToShapes.append((item, shape))
        self.labelList.addItem(item)
        qlabel = QtWidgets.QLabel()
        qlabel.setText(text)
        qlabel.setAlignment(QtCore.Qt.AlignBottom)
        item.setSizeHint(qlabel.sizeHint())
        self.labelList.setItemWidget(item, qlabel)
        if not self.uniqLabelList.findItemsByLabel(shape.label):
            item = self.uniqLabelList.createItemFromLabel(shape.label)
            self.uniqLabelList.addItem(item)
            rgb = self._get_rgb_by_label(shape.label)
            self.uniqLabelList.setItemLabel(item, shape.label, rgb)
        self.labelDialog.addLabelHistory(shape.label)
        for action in self.actions.onShapesPresent:
            action.setEnabled(True)

        rgb = self._get_rgb_by_label(shape.label)
        if rgb is None:
            return

        r, g, b = rgb
        qlabel.setText(
            '{} <font color="#{:02x}{:02x}{:02x}">●</font>'
            .format(text, r, g, b)
        )
        shape.line_color = QtGui.QColor(r, g, b)
        shape.vertex_fill_color = QtGui.QColor(r, g, b)
        shape.hvertex_fill_color = QtGui.QColor(255, 255, 255)
        #shape.fill_color = QtGui.QColor(r, g, b, 128)
        shape.fill_color = QtGui.QColor(r, g, b, 64)
        shape.select_line_color = QtGui.QColor(255, 255, 255)
        #shape.select_fill_color = QtGui.QColor(r, g, b, 155)
        shape.select_fill_color = QtGui.QColor(r, g, b, 128)

    def _get_rgb_by_label(self, label):
        if self._config['shape_color'] == 'auto':
            item = self.uniqLabelList.findItemsByLabel(label)[0]
            label_id = self.uniqLabelList.indexFromItem(item).row() + 1
            label_id += self._config['shift_auto_shape_color']
            return LABEL_COLORMAP[label_id % len(LABEL_COLORMAP)]
        elif (self._config['shape_color'] == 'manual' and
              self._config['label_colors'] and
              label in self._config['label_colors']):
            return self._config['label_colors'][label]
        elif self._config['default_shape_color']:
            return self._config['default_shape_color']

    def remLabels(self, shapes):
        for shape in shapes:
            item = self.labelList.get_item_from_shape(shape)
            self.labelList.takeItem(self.labelList.row(item))

    def loadShapes(self, shapes, replace=True):
        self._noSelectionSlot = True
        for shape in shapes:
            self.addLabel(shape)
        self.labelList.clearSelection()
        self._noSelectionSlot = False
        self.canvas.loadShapes(shapes, replace=replace)

    def loadLabels(self, shapes):
        s = []
        for shape in shapes:
            label = shape['label']
            points = shape['points']
            shape_type = shape['shape_type']
            flags = shape['flags']
            group_id = shape.get('group_id')

            shape = Shape(
                label=label,
                shape_type=shape_type,
                group_id=group_id,
            )
            for p in points:
                shape.addPoint(self.pointcloudToQpoint(p))
            shape.close()

            default_flags = {}
            if self._config['label_flags']:
                for pattern, keys in self._config['label_flags'].items():
                    if re.match(pattern, label):
                        for key in keys:
                            default_flags[key] = False
            shape.flags = default_flags
            shape.flags.update(flags)

            s.append(shape)
        self.loadShapes(s)

    def loadFlags(self, flags):
        self.flag_widget.clear()
        for key, flag in flags.items():
            item = QtWidgets.QListWidgetItem(key)
            item.setFlags(item.flags() | Qt.ItemIsUserCheckable)
            item.setCheckState(Qt.Checked if flag else Qt.Unchecked)
            self.flag_widget.addItem(item)

    def saveLabels(self, filename):
        lf = LabelFile()

        def format_shape(s):
            return dict(
                label=s.label.encode('utf-8') if PY2 else s.label,
                points=[self.qpointToPointcloud(p) for p in s.points],
                group_id=s.group_id,
                shape_type=s.shape_type,
                flags=s.flags
            )

        shapes = [format_shape(shape) for shape in self.labelList.shapes]
        flags = {}
        for i in range(self.flag_widget.count()):
            item = self.flag_widget.item(i)
            key = item.text()
            flag = item.checkState() == Qt.Checked
            flags[key] = flag
        try:
            sourcePath = osp.relpath(
                self.sourcePath, osp.dirname(filename))
            if osp.dirname(filename) and not osp.exists(osp.dirname(filename)):
                os.makedirs(osp.dirname(filename))
            lf.save(
                filename=filename,
                shapes=shapes,
                sourcePath=sourcePath,
                otherData=self.otherData,
                flags=flags,
            )
            self.labelFile = lf
            items = self.fileListWidget.findItems(
                self.sourcePath, Qt.MatchExactly
            )
            if len(items) > 0:
                if len(items) != 1:
                    raise RuntimeError('There are duplicate files.')
                items[0].setCheckState(Qt.Checked)
            # disable allows next and previous image to proceed
            # self.filename = filename
            return True
        except LabelFileError as e:
            self.errorMessage(
                self.tr('Error saving label data'),
                self.tr('<b>%s</b>') % e
            )
            return False

    def copySelectedShape(self):
        added_shapes = self.canvas.copySelectedShapes()
        self.labelList.clearSelection()
        for shape in added_shapes:
            self.addLabel(shape)
        self.setDirty()

    def labelSelectionChanged(self):
        if self._noSelectionSlot:
            return
        if self.canvas.editing():
            selected_shapes = []
            for item in self.labelList.selectedItems():
                shape = self.labelList.get_shape_from_item(item)
                selected_shapes.append(shape)
            if selected_shapes:
                self.canvas.selectShapes(selected_shapes)
            else:
                self.canvas.deSelectShape()

    def labelItemChanged(self, item):
        shape = self.labelList.get_shape_from_item(item)
        self.canvas.setShapeVisible(shape)

    # Callback functions:

    def viewAnnotation3d(self):
        items = self.labelList.selectedItems()
        if items:
            shape = self.labelList.get_shape_from_item(items[0])
            transformed = []
            for p in shape.points:
                transformed.append(self.qpointToPointcloud(p))
            lookat = np.average(transformed, axis=0)
            self.viewLocation3d(lookat)
            show = self.pointsInShape(shape)
            self.pointcloud.render(self.pointcloud.select(show, highlighted=False))

    def viewLocation3d(self, location):
        if not self.pointcloud.viewer_is_ready():
            self.render3d()
        if len(location) < 3:
            location = np.array((location[0], location[1], 3.0))
        self.pointcloud.viewer.set(lookat=location, theta=np.pi/4., r=15.0, phi=-np.pi/2.)

    def newShape(self):
        """Pop-up and give focus to the label editor.
        position MUST be in global coordinates.
        """
        # Get the label name from the uniqLabelList selected items
        items = self.uniqLabelList.selectedItems()
        text = None
        if items:
            text = items[0].data(Qt.UserRole)
        flags = {}
        group_id = None

        # Get label name and group id from user in popup window
        if self._config['display_label_popup'] or not text:
            previous_text = self.labelDialog.edit.text()
            text, flags, group_id = self.labelDialog.popUp(text)
            if not text:
                self.labelDialog.edit.setText(previous_text)

        if text and not self.validateLabel(text):
            self.errorMessage(
                self.tr('Invalid label'),
                self.tr(
                    "Invalid label '{}' with validation type '{}'"
                ).format(text, self._config['validate_label'])
            )
            text = ''
        if text:
            self.labelList.clearSelection()
            shape = self.canvas.setLastLabel(text, flags)
            shape.group_id = group_id
            # If this is a new pole or beam, snap the annotation to the center of the object
            if text == 'beam':
                # Snap beam to beam intersection or to nearest beam
                intersection, intersected = self.nearestCrosshairIntersection(shape.points[0])
                if intersected:
                    shape.points[0] = self.pointcloudToQpoint(intersection)
                else:
                    transformed = self.qpointToPointcloud(shape.points[0])
                    snapped = self.pointcloud.snap_to_center(transformed, 0.5)
                    shape.points[0] = self.pointcloudToQpoint(snapped)
                # Check for racks that this beam breaks and break them
                for rack in self.racks:
                    breaks, pos, orient = self.beamBreaksRack(shape, rack)
                    if breaks:
                        self.breakRack(rack, pos, orient)
            elif text == 'pole':
                transformed = self.qpointToPointcloud(shape.points[0])
                snapped = self.pointcloud.snap_to_center(transformed, self._config['snap_center_thresh'])
                shape.points[0] = self.pointcloudToQpoint(snapped)
            # If this is a new wall, snap the points to the corners of the walls
            elif text in ['wall', 'walls']:
                for i, p in enumerate(shape.points):
                    transformed = self.qpointToPointcloud(p)
                    snapped = self.pointcloud.snap_to_corner(transformed, self._config['snap_center_thresh'])
                    shape.points[i] = self.pointcloudToQpoint(snapped)
            # If this is a new rack, split the rack into two racks if necessary and tighten box(es) to rack
            elif 'rack' in text:
                self.tightenRack(shape)
                shape.group_id = self.rackOrientation(shape)
                if self.isTwoRacks(shape):
                    self.breakBackToBackRacks(shape)
            self.addLabel(shape)
            self.updatePixmap()
            self.actions.editMode.setEnabled(True)
            self.actions.undoLastPoint.setEnabled(False)
            self.actions.undo.setEnabled(True)
            self.setDirty()
            if self.pointcloud.viewer_is_ready():
                highlight = self.pointsInShape(shape)
                self.pointcloud.highlight(self.pointcloud.select(highlight, highlighted=False))
                self.viewLocation3d(self.qpointToPointcloud(shape.points[0]))
        else:
            self.canvas.undoLastLine()
            self.canvas.shapesBackups.pop()

    def beamBreaksRack(self, beam, rack):
        dist_thresh = 2.0
        if not rack.group_id % 2 and rack.points[0].x() < beam.points[0].x() < rack.points[1].x():
            min_dist = min(abs(rack.points[0].y() - beam.points[0].y()), abs(rack.points[1].y() - beam.points[0].y()))
            if min_dist < dist_thresh / self.scale:
                return True, beam.points[0].x(), 0
        elif rack.group_id % 2 and rack.points[0].y() < beam.points[0].y() < rack.points[1].y():
            min_dist = min(abs(rack.points[0].x() - beam.points[0].x()), abs(rack.points[1].x() - beam.points[0].x()))
            if min_dist < dist_thresh / self.scale:
                return True, beam.points[0].y(), 1
        return False, None, None

    @staticmethod
    def rackOrientation(rack):
        # Todo: check orientation more in detail to return number [0 1 2 3]
        if abs(rack.points[0].x() - rack.points[1].x()) > abs(rack.points[0].y() - rack.points[1].y()):
            return 0
        else:
            return 1

    def isOutsideWall(self, shape):
        outside = np.zeros(len(shape.points), dtype=bool)
        walls = self.walls
        for i, point in enumerate(shape.points):
            if not walls.containsPoint(point):
                outside[i] = True
        return outside

    def racksIntersect(self, rack, other):
        xA = max(rack.points[0].x(), other.points[0].x())
        yA = max(rack.points[0].y(), other.points[0].y())
        xB = min(rack.points[1].x(), other.points[1].x())
        yB = min(rack.points[1].y(), other.points[1].y())
        return max(0, xB - xA + 1) * max(0, yB - yA + 1)

    def scrollRequest(self, delta, orientation):
        units = - delta * 0.1  # natural scroll
        bar = self.scrollBars[orientation]
        value = bar.value() + bar.singleStep() * units
        self.setScroll(orientation, value)

    def setScroll(self, orientation, value):
        self.scrollBars[orientation].setValue(value)
        self.scroll_values[orientation][self.filename] = value

    def setZoom(self, value):
        self.actions.fitWidth.setChecked(False)
        self.actions.fitWindow.setChecked(False)
        self.zoomMode = self.MANUAL_ZOOM
        self.zoomWidget.setValue(value)
        self.zoom_values[self.filename] = (self.zoomMode, value)

    def addZoom(self, increment=1.1):
        self.setZoom(self.zoomWidget.value() * increment)

    def zoomRequest(self, delta, pos):
        canvas_width_old = self.canvas.width()
        units = 1.1
        if delta < 0:
            units = 0.9
        self.addZoom(units)

        canvas_width_new = self.canvas.width()
        if canvas_width_old != canvas_width_new:
            canvas_scale_factor = canvas_width_new / canvas_width_old

            x_shift = round(pos.x() * canvas_scale_factor) - pos.x()
            y_shift = round(pos.y() * canvas_scale_factor) - pos.y()

            self.setScroll(
                Qt.Horizontal,
                self.scrollBars[Qt.Horizontal].value() + x_shift,
            )
            self.setScroll(
                Qt.Vertical,
                self.scrollBars[Qt.Vertical].value() + y_shift,
            )

    def highlightSlice(self):
        if not self.pointcloud.viewer_is_ready():
            self.toggleActions(viewer=False)
            return
        self.pointcloud.highlight(self.pointcloud.select(indices=self.sliceIndices[self.sliceIdx],
                                                         showing=True, highlighted=False))

    def checkHighlightSlice(self):
        self.highlightSliceOnScroll = True

    def setFitWindow(self, value=True):
        if value:
            self.actions.fitWidth.setChecked(False)
        self.zoomMode = self.FIT_WINDOW if value else self.MANUAL_ZOOM
        self.adjustScale()

    def setFitWidth(self, value=True):
        if value:
            self.actions.fitWindow.setChecked(False)
        self.zoomMode = self.FIT_WIDTH if value else self.MANUAL_ZOOM
        self.adjustScale()

    def togglePolygons(self, value):
        for item, shape in self.labelList.itemsToShapes:
            item.setCheckState(Qt.Checked if value else Qt.Unchecked)

    def toggleIndivPolygon(self, item=None):
        if item is None:
            return
        shape = self.labelList.get_shape_from_item(item)
        if (self.canvas.getVisible(shape)):
            self.canvas.setShapeInvisible(shape)
            #item.setCheckState(Qt.Unchecked)
        else:
            self.canvas.setShapeVisible(shape)
            #item.setCheckState(Qt.Checked)
        #item.setCheckState(Qt.Checked if item.checkState() == Qt.Unchecked else Qt.Unchecked)

    def loadFile(self, filename):
        # changing fileListWidget loads file
        if filename in self.imageList and self.fileListWidget.currentRow() != self.imageList.index(filename):
            self.fileListWidget.setCurrentRow(self.imageList.index(filename))
            self.fileListWidget.repaint()
            return

        self.canvas.setEnabled(False)
        self.resetState()
        self.sourcePath = osp.dirname(filename)
        dialog = OpenFileDialog()
        if dialog.exec():
            self.max_points, self.scale, self.thickness = dialog.getInputs()
        self.lastOpenDir = osp.dirname(filename)
        self.status(self.tr('Loading points from file'))
        self.loadPointCloud(filename)
        self.status(self.tr('Building pixel maps'))
        self.buildImageData()
        self.updatePixmap()
        self.loadLabelsFile(filename)
        self.setZoomAndScroll()
        self.canvas.setEnabled(True)

        self.paintCanvas()
        self.addRecentFile(self.filename)
        self.toggleActions(True)
        self.status(self.tr("Loaded %s") % osp.basename(str(filename)))

    def setZoomAndScroll(self):
        is_initial_load = not self.zoom_values
        if self.filename in self.zoom_values:
            self.zoomMode = self.zoom_values[self.filename][0]
            self.setZoom(self.zoom_values[self.filename][1])
        elif is_initial_load or not self._config['keep_prev_scale']:
            self.adjustScale(initial=True)
        # set scroll values
        for orientation in self.scroll_values:
            if self.filename in self.scroll_values[orientation]:
                self.setScroll(
                    orientation, self.scroll_values[orientation][self.filename]
                )

    def loadPointCloud(self, filename):
        filename = str(filename)
        if not QtCore.QFile.exists(filename):
            self.errorMessage(
                self.tr('Error opening file'),
                self.tr('No such file: <b>%s</b>') % filename
            )
            return False
        self.filename = str(filename)
        self.pointcloud.load(filename, self.max_points)
        self.status(self.tr("Loaded %s") % osp.basename(filename))

    def buildImageData(self, scores=None):
        bitmaps = []
        points = self.pointcloud.points.loc[self.pointcloud.showing.bools][['x', 'y', 'z']].values
        min_point, max_point = points.min(axis=0), points.max(axis=0)
        min_idx, max_idx = (min_point / self.scale).astype(int), (max_point / self.scale).astype(int)
        slices = VoxelGrid(points, (10000., 10000., self.thickness))
        self.offset = QtCore.QPointF(min_point[0], min_point[1])
        self.sliceIndices = []
        for v in tqdm(slices.all(), desc='Building bitmaps from point cloud'):
            if not len(slices.indices(v)):
                continue
            self.sliceIndices.append(slices.indices(v))
            vg = VoxelGrid(self.pointcloud.points.loc[self.sliceIndices[-1]][['x', 'y', 'z']].values,
                           (self.scale, self.scale, max_point[2] + self.thickness / 2.0))
            if scores is not None:
                cur_scores = scores[self.sliceIndices[-1]]
            else:
                cur_scores = None
            bitmaps.append(vg.bitmapFromSlice(max=255, scores=cur_scores, min_idx=min_idx, max_idx=max_idx))
        self.imageData = []
        # Create images from numpy arrays
        for m in tqdm(bitmaps, desc='Building image data from bitmaps'):
            img = PIL.Image.fromarray(np.asarray(m, dtype="uint8"))
            buff = BytesIO()
            img.save(buff, format="JPEG")
            buff.seek(0)
            self.imageData.append(buff.read())

    def update3dViewer(self, values=None):
        if self.pointcloud.viewer_is_ready():
            self.pointcloud.render(showing=True)
            if values is not None:
                self.pointcloud.viewer.attributes(values)
        else:
            self.toggleActions(viewer=False)

    def updatePixmap(self):
        if not self.imageData:
            return
        if self.sliceIdx >= len(self.imageData):
            self.sliceIdx = 0
        if self.sliceIdx < 0:
            self.sliceIdx = len(self.imageData) - 1
        self.image = QtGui.QImage.fromData(self.imageData[self.sliceIdx])
        self.canvas.loadPixmap(QtGui.QPixmap.fromImage(self.image))
        self.canvas.loadShapes(self.labelList.shapes)
        if self.highlightSliceOnScroll:
            self.highlightSlice()

    def loadLabelsFile(self, filename):
        self.status(self.tr("Loading %s...") % osp.basename(str(filename)))
        label_file = osp.splitext(filename)[0] + '.json'
        if self.output_dir:
            label_file_without_path = osp.basename(label_file)
            label_file = osp.join(self.output_dir, label_file_without_path)
        if QtCore.QFile.exists(label_file) and \
                LabelFile.is_label_file(label_file):
            try:
                self.labelFile = LabelFile(label_file)
            except LabelFileError as e:
                self.errorMessage(
                    self.tr('Error opening file'),
                    self.tr(
                        "<p><b>%s</b></p>"
                        "<p>Make sure <i>%s</i> is a valid label file."
                    ) % (e, label_file)
                )
                self.status(self.tr("Error reading %s") % label_file)
                return False
            self.otherData = self.labelFile.otherData
        else:
            self.labelFile = None

        if self._config['keep_prev']:
            prev_shapes = self.canvas.shapes
        if self._config['flags']:
            self.loadFlags({k: False for k in self._config['flags']})
        if self.labelFile:
            self.loadLabels(self.labelFile.shapes)
            if self.labelFile.flags is not None:
                self.loadFlags(self.labelFile.flags)
        if self._config['keep_prev'] and not self.labelList.shapes:
            self.loadShapes(prev_shapes, replace=False)
            self.setDirty()
        else:
            self.setClean()

    def resizeEvent(self, event):
        if self.canvas and not self.image.isNull()\
           and self.zoomMode != self.MANUAL_ZOOM:
            self.adjustScale()
        super(MainWindow, self).resizeEvent(event)

    def paintCanvas(self):
        assert not self.image.isNull(), "cannot paint null image"
        self.canvas.scale = 0.01 * self.zoomWidget.value()
        self.canvas.adjustSize()
        self.canvas.update()

    def adjustScale(self, initial=False):
        value = self.scalers[self.FIT_WINDOW if initial else self.zoomMode]()
        value = int(100 * value)
        self.zoomWidget.setValue(value)
        self.zoom_values[self.filename] = (self.zoomMode, value)

    def scaleFitWindow(self):
        """Figure out the size of the pixmap to fit the main widget."""
        e = 2.0  # So that no scrollbars are generated.
        w1 = self.centralWidget().width() - e
        h1 = self.centralWidget().height() - e
        a1 = w1 / h1
        # Calculate a new scale value based on the pixmap's aspect ratio.
        w2 = self.canvas.pixmap.width() - 0.0
        h2 = self.canvas.pixmap.height() - 0.0
        a2 = w2 / h2
        return w1 / w2 if a2 >= a1 else h1 / h2

    def scaleFitWidth(self):
        # The epsilon does not seem to work too well here.
        w = self.centralWidget().width() - 2.0
        return w / self.canvas.pixmap.width()

    def enableSaveImageWithData(self, enabled):
        self._config['store_data'] = enabled
        self.actions.saveWithImageData.setChecked(enabled)

    def closeEvent(self, event):
        if not self.mayContinue():
            event.ignore()
        self.settings.setValue(
            'filename', self.filename if self.filename else '')
        self.settings.setValue('window/size', self.size())
        self.settings.setValue('window/position', self.pos())
        self.settings.setValue('window/state', self.saveState())
        self.settings.setValue('recentFiles', self.recentFiles)
        # ask the use for where to save the labels
        # self.settings.setValue('window/geometry', self.saveGeometry())

    def pointsInShape(self, shape):
        if shape.label == 'beam' or shape.label == 'pole':
            keep = self.pointcloud.get_points_within(0.1, self.qpointToPointcloud(shape.points[0]), return_mask=True)
        elif shape.label == 'rectangle':
            box = [self.qpointToPointcloud(shape.points[0]), self.qpointToPointcloud(shape.points[1])]
            keep = self.pointcloud.in_box_2d(box)
        else:
            path = shape.makePath()
            keep = np.array(len(self.pointcloud), dtype=bool)
            for i, p in enumerate(self.pointcloud.points):
                keep[i] = path.contains(self.pointcloudToQpoint(p))
        return keep

    def nearestCrosshairIntersection(self, point, threshold=0.3):
        beams = []
        for item, shape in self.labelList.itemsToShapes:
            if shape.label == 'beam':
                beams.append(self.qpointToPointcloud(shape.points[0]))
        px, py = self.qpointToPointcloud(point)
        intersection = np.array((px, py))
        intersected = False
        for x, y in beams:
            if abs(x - px) < threshold:
                intersection[0] = x
                intersected = True
            if abs(y - py) < threshold:
                intersection[1] = y
                intersected = True
        return intersection, intersected

    def interpolateBeamPositions(self):
        # Todo: interpolate beam positions based off of current beam positions and wall bounds
        pass

    def bringRackInsideWalls(self, rack, outside):
        # Todo: implement this function
        walls = self.walls

    def unbreakRack(self):
        racks = []
        for item in self.labelList.selectedItems():
            shape = self.labelList.get_shape_from_item(item)
            if 'rack' in shape.label:
                racks.append(shape)
        points = []
        for rack in racks:
            points.append(self.qpointToPointcloud(rack.points[0]))
            points.append(self.qpointToPointcloud(rack.points[1]))
        self.remLabels(racks[1:])
        if self.noShapes():
            for action in self.actions.onShapesPresent:
                action.setEnabled(False)
        racks[0].points[0] = self.pointcloudToQpoint(np.min(points, axis=0))
        racks[0].points[1] = self.pointcloudToQpoint(np.max(points, axis=0))
        self.updatePixmap()

    def breakRack(self, rack=None, pos=None, orientation=None, tighten=False):
        if rack is None:
            for item, shape in self.labelList.itemsToShapes:
                if 'rack' in shape.label and shape.containsPoint(self.canvas.prevPoint):
                    rack = shape
                    if rack.group_id % 2:
                        pos = self.canvas.prevPoint.y()
                    else:
                        pos = self.canvas.prevPoint.x()
                    break
        if rack is None:
            return
        new_rack = rack.copy()
        if orientation is None:
            orientation = rack.group_id
        if orientation % 2 == 0:
            rack.points[1].setX(pos - 0.2)
            new_rack.points[0].setX(pos + 0.2)
        else:
            rack.points[1].setY(pos - 0.2)
            new_rack.points[0].setY(pos + 0.2)
        if tighten:
            self.tightenRack(rack)
            self.tightenRack(new_rack)
        if not self.isRackBigEnough(rack):
            self.remLabels([rack])
            if self.noShapes():
                for action in self.actions.onShapesPresent:
                    action.setEnabled(False)
        if self.isRackBigEnough(new_rack):
            self.addLabel(new_rack)
        self.updatePixmap()
        self.setDirty()
        return new_rack

    def breakAllRacks(self):
        for beam in self.beams:
            broke_rack = True
            while broke_rack:
                broke_rack = False
                racks = self.racks
                for rack in racks:
                    broke_rack, pos, orient = self.beamBreaksRack(beam, rack)
                    if broke_rack:
                        self.breakRack(rack, pos, orient)
                        break

    def isRackBigEnough(self, rack):
        bounds = np.array([self.qpointToPointcloud(rack.points[0]), self.qpointToPointcloud(rack.points[1])])
        dims = np.abs(bounds[1] - bounds[0])
        return not (dims < self._config[rack.label]).any()

    def tightenRack(self, rack):
        box = np.array([self.qpointToPointcloud(rack.points[0]), self.qpointToPointcloud(rack.points[1])])
        inbox = self.pointcloud.in_box_2d(box)
        if not np.sum(inbox):
            print('No points contained in this rack')
            return
        points = self.pointcloud.points.loc[inbox][['x', 'y', 'z']].values
        filtered = points[:, 2] > 3.0
        filtered[points[:, 2] > 7.0] = False
        if np.sum(filtered) > 1000:
            points = points[filtered]
        vg = VoxelGrid(points, (0.02, 0.02, 10000.0))
        scores = np.zeros(len(points))
        for v in vg.occupied():
            scores[vg.indices(v)] = vg.counts(v)
        filtered = scores > np.percentile(scores, 50)
        if np.sum(filtered):
            points = points[filtered]
            box = np.array((points.min(axis=0)[:2], points.max(axis=0)[:2]))
            rack.points[0], rack.points[1] = self.pointcloudToQpoint(box[0]), self.pointcloudToQpoint(box[1])
        else:
            self.remLabels([rack])
            if self.noShapes():
                for action in self.actions.onShapesPresent:
                    action.setEnabled(False)
        self.setDirty()

    def isTwoRacks(self, rack):
        bounds = np.array([self.qpointToPointcloud(rack.points[0]), self.qpointToPointcloud(rack.points[1])])
        dims = np.abs(bounds[1] - bounds[0])
        return (dims / 1.9 > self._config[rack.label]).all()

    def breakBackToBackRacks(self, rack):
        bounds = np.array([self.qpointToPointcloud(rack.points[0]), self.qpointToPointcloud(rack.points[1])])
        dims = np.abs(bounds[1] - bounds[0])
        if abs(dims[0] - self._config[rack.label] * 2.0) < abs(dims[1] - self._config[rack.label] * 2.0):
            middle = (rack.points[0].x() + rack.points[1].x()) / 2.0
            self.breakRack(rack, middle, 0, tighten=True)
        else:
            middle = (rack.points[0].y() + rack.points[1].y()) / 2.0
            self.breakRack(rack, middle, 1, tighten=True)

    def rotateShapes(self, angle):
        theta = np.radians(angle)
        c, s = np.cos(theta), np.sin(theta)
        rot = np.array(((c, -s), (s, c)))
        for s, shape in enumerate(self.canvas.shapes):
            for p, point in enumerate(shape.points):
                trans = self.qpointToPointcloud(point)
                trans = np.dot(trans, rot)
                self.canvas.shapes[s].points[p] = self.pointcloudToQpoint(trans)

    def rotateRack(self):
        items = self.labelList.selectedItems()
        if items:
            rack = None
            for item in items:
                shape = self.labelList.get_shape_from_item(item)
                if 'rack' in shape.label:
                    rack = shape
                    break
            if rack is not None:
                rack.group_id += 1
                if rack.group_id >= 4:
                    rack.group_id = 0
                print('rotated rack')

    def render3d(self):
        if not self.pointcloud.viewer_is_ready():
            self.pointcloud.render_flag = True
            self.pointcloud.viewer = None
        self.pointcloud.render()

    def qpointToPointcloud(self, p):
        return (p.x() * self.scale + self.offset.x(),
                (self.canvas.pixmap.height() - p.y()) * self.scale + self.offset.y())

    def pointcloudToQpoint(self, p):
        x = (p[0] - self.offset.x()) / self.scale
        y = self.canvas.pixmap.height() - ((p[1] - self.offset.y()) / self.scale)
        return QtCore.QPointF(x, y)

    def highlightWalls(self):
        walls = []
        for s in self.labelList.shapes:
            if s.label[:4] == 'wall':
                walls.append([(s.points[0].x(), s.points[0].y()), (s.points[1].x(), s.points[1].y())])

    # User Dialogs #

    def loadRecent(self, filename):
        if self.mayContinue():
            self.loadFile(filename)

    def showNextSlice(self, _value=False):
        self.sliceIdx += 1
        self.updatePixmap()

    def showLastSlice(self, _value=False):
        self.sliceIdx -= 1
        self.updatePixmap()

    def openFile(self, _value=False):
        if not self.mayContinue():
            return
        path = osp.dirname(str(self.filename)) if self.filename else '.'
        formats = ['*.{}'.format(fmt.data().decode())
                   for fmt in QtGui.QImageReader.supportedImageFormats()]
        filters = self.tr("Image & Label files (%s)") % ' '.join(
            formats + ['*%s' % LabelFile.suffix])
        filename = QtWidgets.QFileDialog.getOpenFileName(
            self, self.tr('%s - Choose Image or Label file') % __appname__,
            path, filters)
        if QT5:
            filename, _ = filename
        filename = str(filename)
        if filename:
            self.loadFile(filename)

    def openPointCloud(self, _value=False):
        if not self.mayContinue():
            return
        path = osp.dirname(str(self.filename)) if self.filename else '.'
        formats = ['*.las']
        filters = self.tr("Point Cloud files (%s)") % ' '.join(
            formats + ['*%s' % LabelFile.suffix])
        filename = QtWidgets.QFileDialog.getOpenFileName(
            self, self.tr('%s - Choose Point Cloud file') % __appname__, path, filters)
        if QT5:
            filename, _ = filename
        filename = str(filename)
        if filename:
            self.loadFile(filename)

    def changeOutputDirDialog(self, _value=False):
        default_output_dir = self.output_dir
        if default_output_dir is None and self.filename:
            default_output_dir = osp.dirname(self.filename)
        if default_output_dir is None:
            default_output_dir = self.currentPath()

        output_dir = QtWidgets.QFileDialog.getExistingDirectory(
            self,
            self.tr('%s - Save/Load Annotations in Directory') % __appname__,
            default_output_dir,
            QtWidgets.QFileDialog.ShowDirsOnly |
            QtWidgets.QFileDialog.DontResolveSymlinks,
        )
        output_dir = str(output_dir)

        if not output_dir:
            return

        self.output_dir = output_dir

        self.statusBar().showMessage(
            self.tr('%s . Annotations will be saved/loaded in %s') %
            ('Change Annotations Dir', self.output_dir))
        self.statusBar().show()

        current_filename = self.filename
        self.importDirImages(self.lastOpenDir, load=False)

        if current_filename in self.imageList:
            # retain currently selected file
            self.fileListWidget.setCurrentRow(
                self.imageList.index(current_filename))
            self.fileListWidget.repaint()

    def saveFile(self, _value=False):
        assert not self.image.isNull(), "cannot save empty image"
        if self._config['flags'] or self.hasLabels():
            if self.labelFile:
                # DL20180323 - overwrite when in directory
                self._saveFile(self.labelFile.filename)
            elif self.output_file:
                self._saveFile(self.output_file)
                self.close()
            else:
                self._saveFile(self.saveFileDialog())

    def saveFileAs(self, _value=False):
        assert not self.image.isNull(), "cannot save empty image"
        if self.hasLabels():
            self._saveFile(self.saveFileDialog())

    def saveFileDialog(self):
        caption = self.tr('%s - Choose File') % __appname__
        filters = self.tr('Label files (*%s)') % LabelFile.suffix
        if self.output_dir:
            dlg = QtWidgets.QFileDialog(
                self, caption, self.output_dir, filters
            )
        else:
            dlg = QtWidgets.QFileDialog(
                self, caption, self.currentPath(), filters
            )
        dlg.setDefaultSuffix(LabelFile.suffix[1:])
        dlg.setAcceptMode(QtWidgets.QFileDialog.AcceptSave)
        dlg.setOption(QtWidgets.QFileDialog.DontConfirmOverwrite, False)
        dlg.setOption(QtWidgets.QFileDialog.DontUseNativeDialog, False)
        basename = osp.basename(osp.splitext(self.filename)[0])
        if self.output_dir:
            default_labelfile_name = osp.join(
                self.output_dir, basename + LabelFile.suffix
            )
        else:
            default_labelfile_name = osp.join(
                self.currentPath(), basename + LabelFile.suffix
            )
        filename = dlg.getSaveFileName(
            self, self.tr('Choose File'), default_labelfile_name,
            self.tr('Label files (*%s)') % LabelFile.suffix)
        if QT5:
            filename, _ = filename
        filename = str(filename)
        return filename

    def _saveFile(self, filename):
        if filename and self.saveLabels(filename):
            self.addRecentFile(filename)
            self.setClean()

    def closeFile(self, _value=False):
        if not self.mayContinue():
            return
        self.resetState()
        self.setClean()
        self.toggleActions(False)
        self.canvas.setEnabled(False)
        self.actions.saveAs.setEnabled(False)

    def getLabelFile(self):
        if self.filename.lower().endswith('.json'):
            label_file = self.filename
        else:
            label_file = osp.splitext(self.filename)[0] + '.json'

        return label_file

    def deleteFile(self):
        mb = QtWidgets.QMessageBox
        msg = self.tr('You are about to permanently delete this label file, '
                      'proceed anyway?')
        answer = mb.warning(self, self.tr('Attention'), msg, mb.Yes | mb.No)
        if answer != mb.Yes:
            return

        label_file = self.getLabelFile()
        if osp.exists(label_file):
            os.remove(label_file)
            logger.info('Label file is removed: {}'.format(label_file))

            item = self.fileListWidget.currentItem()
            item.setCheckState(Qt.Unchecked)

            self.resetState()

    # Message Dialogs. #
    def hasLabels(self):
        if not self.labelList.itemsToShapes:
            self.errorMessage(
                'No objects labeled',
                'You must label at least one object to save the file.')
            return False
        return True

    def hasLabelFile(self):
        if self.filename is None:
            return False

        label_file = self.getLabelFile()
        return osp.exists(label_file)

    def mayContinue(self):
        if not self.dirty:
            return True
        mb = QtWidgets.QMessageBox
        msg = self.tr('Save annotations to "{}" before closing?').format(
            self.filename)
        answer = mb.question(self,
                             self.tr('Save annotations?'),
                             msg,
                             mb.Save | mb.Discard | mb.Cancel,
                             mb.Save)
        if answer == mb.Discard:
            return True
        elif answer == mb.Save:
            self.saveFile()
            return True
        else:  # answer == mb.Cancel
            return False

    def errorMessage(self, title, message):
        return QtWidgets.QMessageBox.critical(
            self, title, '<p><b>%s</b></p>%s' % (title, message))

    def currentPath(self):
        return osp.dirname(str(self.filename)) if self.filename else '.'

    def toggleKeepPrevMode(self):
        self._config['keep_prev'] = not self._config['keep_prev']

    def deleteSelectedShape(self):
        yes, no = QtWidgets.QMessageBox.Yes, QtWidgets.QMessageBox.No
        msg = self.tr(
            'You are about to permanently delete {} polygons, '
            'proceed anyway?'
        ).format(len(self.canvas.selectedShapes))
        if yes == QtWidgets.QMessageBox.warning(
                self, self.tr('Attention'), msg,
                yes | no):
            self.remLabels(self.canvas.deleteSelected())
            self.setDirty()
            if self.noShapes():
                for action in self.actions.onShapesPresent:
                    action.setEnabled(False)

    def copyShape(self):
        self.canvas.endMove(copy=True)
        self.labelList.clearSelection()
        for shape in self.canvas.selectedShapes:
            self.addLabel(shape)
        self.setDirty()

    def moveShape(self):
        self.canvas.endMove(copy=False)
        self.setDirty()

    def highlightPointsInLabel(self, shape):
        if shape.label == 'beam':
            point = np.array(self.qpointToPointcloud(shape.points[0]))
            box = [point - 0.1, point + 0.1]
        elif shape.label == 'pole':
            point = np.array(self.qpointToPointcloud(shape.points[0]))
            box = [point - 0.05, point + 0.05]
        elif 'rack' in shape.label:
            box = [self.qpointToPointcloud(shape.points[0]), self.qpointToPointcloud(shape.points[1])]
        else:
            return
        inbox = self.pointcloud.in_box_2d(box)
        if not np.sum(inbox):
            return
        self.pointcloud.highlight(self.pointcloud.select(inbox, highlighted=False))

    def updateSelectedLabelWithHighlightedPoints(self):
        items = self.labelList.selectedItems()
        if len(items) != 1 or not self.pointcloud.viewer_is_ready():
            return
        shape = self.labelList.get_shape_from_item(items[0])
        points = self.pointcloud.points.loc[self.pointcloud.viewer.get('selected')][['x', 'y']].values
        if 'rack' in shape.label:
            shape.points[0] = self.pointcloudToQpoint(points.min(axis=0))
            shape.points[1] = self.pointcloudToQpoint(points.max(axis=0))
        elif shape.label == 'beam' or shape.label == 'pole':
            shape.points[0] = self.pointcloudToQpoint((points.min(axis=0) + points.max(axis=0)) / 2.0)

    def openDirDialog(self, _value=False, dirpath=None):
        if not self.mayContinue():
            return

        defaultOpenDirPath = dirpath if dirpath else '.'
        if self.lastOpenDir and osp.exists(self.lastOpenDir):
            defaultOpenDirPath = self.lastOpenDir
        else:
            defaultOpenDirPath = osp.dirname(self.filename) \
                if self.filename else '.'

        targetDirPath = str(QtWidgets.QFileDialog.getExistingDirectory(
            self,
            self.tr('%s - Open Directory') % __appname__,
            defaultOpenDirPath,
            QtWidgets.QFileDialog.ShowDirsOnly |
            QtWidgets.QFileDialog.DontResolveSymlinks))
        self.importDirImages(targetDirPath)

    @property
    def imageList(self):
        lst = []
        for i in range(self.fileListWidget.count()):
            item = self.fileListWidget.item(i)
            lst.append(item.text())
        return lst

    @property
    def racks(self):
        racks = []
        for _, shape in self.labelList.itemsToShapes:
            if 'rack' in shape.label:
                racks.append(shape)
        return racks

    @property
    def beams(self):
        beams = []
        for _, shape in self.labelList.itemsToShapes:
            if shape.label == 'beam':
                beams.append(shape)
        return beams

    @property
    def walls(self):
        for _, shape in self.labelList.itemsToShapes:
            if shape.label == 'walls':
                return shape

    @property
    def doors(self):
        doors = []
        for _, shape in self.labelList.itemsToShapes:
            if 'door' in shape.label:
                doors.append(shape)
        return doors

    def importDirImages(self, dirpath, pattern=None, load=True):
        self.actions.openNextImg.setEnabled(True)
        self.actions.openPrevImg.setEnabled(True)

        if not self.mayContinue() or not dirpath:
            return

        self.lastOpenDir = dirpath
        self.filename = None
        self.fileListWidget.clear()
        for filename in self.scanAllImages(dirpath):
            if pattern and pattern not in filename:
                continue
            label_file = osp.splitext(filename)[0] + '.json'
            if self.output_dir:
                label_file_without_path = osp.basename(label_file)
                label_file = osp.join(self.output_dir, label_file_without_path)
            item = QtWidgets.QListWidgetItem(filename)
            item.setFlags(Qt.ItemIsEnabled | Qt.ItemIsSelectable)
            if QtCore.QFile.exists(label_file) and \
                    LabelFile.is_label_file(label_file):
                item.setCheckState(Qt.Checked)
            else:
                item.setCheckState(Qt.Unchecked)
            self.fileListWidget.addItem(item)
        self.openNextImg(load=load)

    def scanAllImages(self, folderPath):
        extensions = ['.%s' % fmt.data().decode("ascii").lower()
                      for fmt in QtGui.QImageReader.supportedImageFormats()]
        images = []

        for root, dirs, files in os.walk(folderPath):
            for file in files:
                if file.lower().endswith(tuple(extensions)):
                    relativePath = osp.join(root, file)
                    images.append(relativePath)
        images.sort(key=lambda x: x.lower())
        return images<|MERGE_RESOLUTION|>--- conflicted
+++ resolved
@@ -243,14 +243,14 @@
         )
         highlight_slice = action(self.tr('Highlight Slice'), self.highlightSlice, shortcuts['highlight_slice'],
                                  'highlight', self.tr('Highlight the currently showing slice of the point cloud'),
-                                 
+
                                  enabled=False)
 
         check_highlight_slice = action(self.tr('Highlight Slice'), self.checkHighlightSlice, shortcuts['highlight_slice'],
                                  'eye', self.tr('Highlight the currently showing slice of the point cloud'),
                                  checkable=True,
                                  enabled=False)
-        
+
         save = action(self.tr('&Save'),
                       self.saveFile, shortcuts['save'], 'save',
                       self.tr('Save labels to file'), enabled=False)
@@ -387,7 +387,7 @@
         delete = action(self.tr('Delete Polygons'), self.deleteSelectedShape,
                         shortcuts['delete_polygon'], 'cancel',
                         self.tr('Delete the selected polygons'), enabled=False)
-        
+
         copy = action(self.tr('Duplicate Polygons'), self.copySelectedShape,
                       shortcuts['duplicate_polygon'], 'copy',
                       self.tr('Create a duplicate of the selected polygons'),
@@ -523,12 +523,8 @@
             fitWindow=fitWindow, fitWidth=fitWidth,
             zoomActions=zoomActions,
             showNextSlice=showNextSlice, showLastSlice=showLastSlice,
-<<<<<<< HEAD
-=======
             highlightSlice=highlight_slice,
             checkHighlightSlice=check_highlight_slice,
-            alignRoom=align_room,
->>>>>>> f3e8c66e
             render3d=render_3d,
             highlightWalls=highlight_walls,
             viewAnnotation3d=view_annotation_3d,
@@ -583,15 +579,11 @@
                 createLineStripMode,
                 editMode,
             ),
-<<<<<<< HEAD
             onShapesPresent=(saveAs, hideAll, showAll, rotate_rack, merge_racks, break_all_racks, update_annotation),
-=======
-            onShapesPresent=(saveAs, hideAll, showAll),
             on3dViewerActive=(
                 highlight_slice,
                 check_highlight_slice,
             ),
->>>>>>> f3e8c66e
         )
 
         self.canvas.edgeSelected.connect(self.canvasShapeEdgeSelected)
@@ -847,7 +839,7 @@
         if viewer is not None:
             for action in self.actions.on3dViewerActive:
                 action.setEnabled(viewer)
-        
+
 
     def canvasShapeEdgeSelected(self, selected, shape):
         self.actions.addPointToEdge.setEnabled(
@@ -919,7 +911,6 @@
     def toggleDrawMode(self, edit=True, createMode='polygon'):
         self.canvas.setEditing(edit)
         self.canvas.createMode = createMode
-<<<<<<< HEAD
 
         if createMode not in ['polygon', 'rectangle', 'circle', 'line', 'point', 'linestrip']:
             raise ValueError('Unsupported createMode: %s' % createMode)
@@ -930,75 +921,7 @@
         self.actions.createLineMode.setEnabled(createMode != 'line')
         self.actions.createPointMode.setEnabled(createMode != 'point')
         self.actions.createLineStripMode.setEnabled(createMode != 'linestrip')
-=======
-        if edit:
-            self.actions.createMode.setEnabled(True)
-            self.actions.createRectangleMode.setEnabled(True)
-            self.actions.createCircleMode.setEnabled(True)
-            self.actions.createLineMode.setEnabled(True)
-            self.actions.createPointMode.setEnabled(True)
-            self.actions.createLineStripMode.setEnabled(True)
-            self.actions.createBeamMode.setEnabled(True)
-        else:
-            if createMode == 'polygon':
-                self.actions.createMode.setEnabled(False)
-                self.actions.createRectangleMode.setEnabled(True)
-                self.actions.createCircleMode.setEnabled(True)
-                self.actions.createLineMode.setEnabled(True)
-                self.actions.createPointMode.setEnabled(True)
-                self.actions.createLineStripMode.setEnabled(True)
-                self.actions.createBeamMode.setEnabled(True)
-            elif createMode == 'rectangle':
-                self.actions.createMode.setEnabled(True)
-                self.actions.createRectangleMode.setEnabled(False)
-                self.actions.createCircleMode.setEnabled(True)
-                self.actions.createLineMode.setEnabled(True)
-                self.actions.createPointMode.setEnabled(True)
-                self.actions.createLineStripMode.setEnabled(True)
-                self.actions.createBeamMode.setEnabled(True)
-            elif createMode == 'line':
-                self.actions.createMode.setEnabled(True)
-                self.actions.createRectangleMode.setEnabled(True)
-                self.actions.createCircleMode.setEnabled(True)
-                self.actions.createLineMode.setEnabled(False)
-                self.actions.createPointMode.setEnabled(True)
-                self.actions.createLineStripMode.setEnabled(True)
-                self.actions.createBeamMode.setEnabled(True)
-            elif createMode == 'point':
-                self.actions.createMode.setEnabled(True)
-                self.actions.createRectangleMode.setEnabled(True)
-                self.actions.createCircleMode.setEnabled(True)
-                self.actions.createLineMode.setEnabled(True)
-                self.actions.createPointMode.setEnabled(False)
-                self.actions.createLineStripMode.setEnabled(True)
-                self.actions.createBeamMode.setEnabled(True)
-            elif createMode == 'beam':
-                self.actions.createMode.setEnabled(True)
-                self.actions.createRectangleMode.setEnabled(True)
-                self.actions.createCircleMode.setEnabled(True)
-                self.actions.createLineMode.setEnabled(True)
-                self.actions.createPointMode.setEnabled(True)
-                self.actions.createLineStripMode.setEnabled(True)
-                self.actions.createBeamMode.setEnabled(False)
-            elif createMode == "circle":
-                self.actions.createMode.setEnabled(True)
-                self.actions.createRectangleMode.setEnabled(True)
-                self.actions.createCircleMode.setEnabled(False)
-                self.actions.createLineMode.setEnabled(True)
-                self.actions.createPointMode.setEnabled(True)
-                self.actions.createLineStripMode.setEnabled(True)
-                self.actions.createBeamMode.setEnabled(True)
-            elif createMode == "linestrip":
-                self.actions.createMode.setEnabled(True)
-                self.actions.createRectangleMode.setEnabled(True)
-                self.actions.createCircleMode.setEnabled(True)
-                self.actions.createLineMode.setEnabled(True)
-                self.actions.createPointMode.setEnabled(True)
-                self.actions.createLineStripMode.setEnabled(False)
-                self.actions.createBeamMode.setEnabled(True)
-            else:
-                raise ValueError('Unsupported createMode: %s' % createMode)
->>>>>>> f3e8c66e
+        self.actions.createBeamMode.setEnabled(createMode != 'beam')
         self.actions.editMode.setEnabled(not edit)
 
     def setEditMode(self):
