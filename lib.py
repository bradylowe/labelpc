--- conflicted
+++ resolved
@@ -53,11 +53,9 @@
     def __init__(self, **kwargs):
         self.__dict__.update(kwargs)
 
-<<<<<<< HEAD
+def distance(p):
+    return sqrt(p.x() * p.x() + p.y() * p.y())
+
 def fmtShortcut(text):
     mod, key = text.split('+', 1)
     return '<b>%s</b>+<b>%s</b>' % (mod, key)
-=======
-def distance(p):
-    return sqrt(p.x() * p.x() + p.y() * p.y())
->>>>>>> 12347de7
