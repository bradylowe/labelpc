
## Acknowledgement

This repo was originally copied from [wkentaro/labelme](https://github.com/wkentaro/labelme.git) 
and modified to be used as a 3D point cloud annotation tool instead of an image annotation tool.
This tool was developed by myself (Brady Lowe) and a collaborator Austin Carey (auscar92 on github).

## Installation

<<<<<<< HEAD
First, you can install the requirements by running `pip install -r requirements.txt`.
You can install labelpc with `pip install -e .` after installing the requirements.

Once installed, open the program by running `labelpc` in a terminal.
=======
- You can install labelpc with `pip install -e .`
- Once installed, run the app with `labelpc`

## User's manual

A user's manual can be found in the base directory in the form of a pdf.
>>>>>>> 1834b84c
<|MERGE_RESOLUTION|>--- conflicted
+++ resolved
@@ -7,16 +7,5 @@
 
 ## Installation
 
-<<<<<<< HEAD
-First, you can install the requirements by running `pip install -r requirements.txt`.
-You can install labelpc with `pip install -e .` after installing the requirements.
-
-Once installed, open the program by running `labelpc` in a terminal.
-=======
 - You can install labelpc with `pip install -e .`
-- Once installed, run the app with `labelpc`
-
-## User's manual
-
-A user's manual can be found in the base directory in the form of a pdf.
->>>>>>> 1834b84c
+- Once installed, run the app with `labelpc`